{
  "name": "@wormhole-foundation/connect-sdk-examples",
<<<<<<< HEAD
  "version": "0.8.5-fix",
=======
  "version": "0.10.8",
>>>>>>> 94d966ac
  "repository": {
    "type": "git",
    "url": "git+https://github.com/wormhole-foundation/connect-sdk.git"
  },
  "bugs": {
    "url": "https://github.com/wormhole-foundation/connect-sdk/issues"
  },
  "homepage": "https://github.com/wormhole-foundation/connect-sdk#readme",
  "directories": {
    "test": "__tests__"
  },
  "license": "Apache-2.0",
  "main": "./dist/cjs/index.js",
  "module": "./dist/esm/index.js",
  "type": "module",
  "author": "",
  "description": "The core package for the Connect SDK, used in conjunction with 1 or more of the chain packages",
  "files": [
    "dist/esm",
    "dist/cjs"
  ],
  "keywords": [
    "wormhole",
    "sdk",
    "typescript",
    "connect"
  ],
  "engines": {
    "node": ">=16"
  },
  "sideEffects": false,
  "scripts": {
    "router": "tsx src/router.ts",
    "wrapped": "tsx src/createWrapped.ts",
    "tb": "tsx src/tokenBridge.ts",
    "cctp": "tsx src/cctp.ts",
    "demo": "tsx src/index.ts",
    "cosmos": "tsx src/cosmos.ts",
    "msg": "tsx src/messaging.ts",
    "quorum": "tsx src/quorum.ts",
    "clean": "rm -rf ./dist && rm -rf ./.turbo",
    "prettier": "prettier --write ./src",
    "coverage": "jest --config ../jest.config.ts --coverage",
    "docs": "typedoc"
  },
  "devDependencies": {
    "dotenv": "^16.3.1",
    "tsx": "^4.7.0"
  },
  "dependencies": {
<<<<<<< HEAD
    "@wormhole-foundation/sdk": "0.8.5-fix",
    "ethers": "^6.13.1"
=======
    "@wormhole-foundation/sdk": "0.10.8"
>>>>>>> 94d966ac
  }
}<|MERGE_RESOLUTION|>--- conflicted
+++ resolved
@@ -1,10 +1,6 @@
 {
   "name": "@wormhole-foundation/connect-sdk-examples",
-<<<<<<< HEAD
-  "version": "0.8.5-fix",
-=======
   "version": "0.10.8",
->>>>>>> 94d966ac
   "repository": {
     "type": "git",
     "url": "git+https://github.com/wormhole-foundation/connect-sdk.git"
@@ -55,11 +51,6 @@
     "tsx": "^4.7.0"
   },
   "dependencies": {
-<<<<<<< HEAD
-    "@wormhole-foundation/sdk": "0.8.5-fix",
-    "ethers": "^6.13.1"
-=======
     "@wormhole-foundation/sdk": "0.10.8"
->>>>>>> 94d966ac
   }
 }