import type { Network, Signer, TransactionId, Wormhole } from "@wormhole-foundation/sdk";
import { CircleTransfer, amount, wormhole } from "@wormhole-foundation/sdk";
import evm from "@wormhole-foundation/sdk/evm";
import solana from "@wormhole-foundation/sdk/solana";
<<<<<<< HEAD
import { SignerStuff, getSigner, waitForRelay, waitTxConfirm } from "./helpers/index.js";
=======
import type { SignerStuff } from "./helpers/index.js";
import { getSigner } from "./helpers/index.js";
>>>>>>> 94d966ac

/*
Notes:
Only a subset of chains are supported by Circle for CCTP, see core/base/src/constants/circle.ts for currently supported chains

AutoRelayer takes a 0.1usdc fee when xfering to any chain beside goerli, which is 1 usdc
*/
//

(async function () {
  // init Wormhole object, passing config for which network
  // to use (e.g. Mainnet/Testnet) and what Platforms to support
  const wh = await wormhole("Mainnet", [evm, solana]);

  // Grab chain Contexts
  const sendChain = wh.getChain("Optimism");
  const rcvChain = wh.getChain("Arbitrum");

  // Get signer from local key but anything that implements
  // Signer interface (e.g. wrapper around web wallet) should work
  const source = await getSigner(sendChain);
  const destination = await getSigner(rcvChain);

  // 6 decimals for USDC (except for bsc, so check decimals before using this)
  const amt = amount.units(amount.parse("0.2", 6));

  // Choose whether or not to have the attestation delivered for you
  const automatic = false;

  // If the transfer is requested to be automatic, you can also request that
  // during redemption, the receiver gets some amount of native gas transferred to them
  // so that they may pay for subsequent transactions
  // The amount specified here is denominated in the token being transferred (USDC here)
  const nativeGas = automatic ? amount.units(amount.parse("0.0", 6)) : 0n;

  // await cctpTransfer(wh, source, destination, {
  //   amount: amt,
  //   automatic,
  //   nativeGas,
  // });

  let recovertId = '0xde76cfd802dcb34868c41fe834bb648fd8126cd5ed9241d024f218f61c157eee'
  await completeTransfer(wh, {chain: sendChain.chain, txid: recovertId}, destination.signer);

  // Note: you can pick up a partial transfer from the origin chain name and txid
  // once created, you can call `fetchAttestations` and `completeTransfer` assuming its a manual transfer.
  // This is especially helpful for chains with longer time to finality where you don't want
  // to have to wait for the attestation to be generated.
  // await completeTransfer(
  //   wh,
  //   {
  //     chain: sendChain.chain,
  //     txid: "0x6b431a9172f6c672976294b3a3d6cd79f46a7d6247440c0934af4bfc2b5ad957",
  //   },
  //   destination.signer,
  // );
})();

async function cctpTransfer<N extends Network>(
  wh: Wormhole<N>,
  src: SignerStuff<N, any>,
  dst: SignerStuff<N, any>,
  req: {
    amount: bigint;
    automatic: boolean;
    nativeGas?: bigint;
  },
) {
  // EXAMPLE_CCTP_TRANSFER
  const xfer = await wh.circleTransfer(
    // amount as bigint (base units)
    req.amount,
    // sender chain/address
    src.address,
    // receiver chain/address
    dst.address,
    // automatic delivery boolean
    req.automatic,
    // payload to be sent with the transfer
    undefined,
    // If automatic, native gas can be requested to be sent to the receiver
    req.nativeGas,
  );

  // Note, if the transfer is requested to be Automatic, a fee for performing the relay
  // will be present in the quote. The fee comes out of the amount requested to be sent.
  // If the user wants to receive 1.0 on the destination, the amount to send should be 1.0 + fee.
  // The same applies for native gas dropoff
  const quote = await CircleTransfer.quoteTransfer(src.chain, dst.chain, xfer.transfer);
  console.log("Quote", quote);

  console.log("Starting Transfer");
  const srcTxids = await xfer.initiateTransfer(src.signer, false);
  console.log(`Started Transfer: `, srcTxids);
  for (let txid of srcTxids) {
    let txResult = await waitTxConfirm(wh, src.chain.chain, txid);
    console.log(`Confirmed transfer: `, txid, txResult);
  }

  // Note: Depending on chain finality, this timeout may need to be increased.
  // See https://developers.circle.com/stablecoin/docs/cctp-technical-reference#mainnet for more
  console.log("Waiting for Attestation");
  const attestIds = await xfer.fetchAttestation(60_000);
  console.log(`Got Attestation: `, attestIds);

  console.log("Completing Transfer");
  const dstTxids = await xfer.completeTransfer(dst.signer, false);
  console.log(`Completed Transfer: `, dstTxids);
  for (let txid of dstTxids) {
    let txResult = await waitTxConfirm(wh, dst.chain.chain, txid);
    console.log(`Confirmed transfer: `, txid, txResult);
  }
  // EXAMPLE_CCTP_TRANSFER
}

export async function completeTransfer(
  wh: Wormhole<Network>,
  txid: TransactionId,
  signer: Signer,
): Promise<void> {
  // EXAMPLE_RECOVER_TRANSFER
  // Rebuild the transfer from the source txid
  const xfer = await CircleTransfer.from(wh, txid);

  const attestIds = await xfer.fetchAttestation(60 * 60 * 1000);
  console.log("Got attestation: ", attestIds);

  const dstTxIds = await xfer.completeTransfer(signer, false);
  console.log("Completed transfer: ", dstTxIds);
  for (let txid of dstTxIds) {
    let txResult = await waitTxConfirm(wh, signer.chain(), txid);
    console.log(`Confirmed transfer: `, txid, txResult);
  }
  // EXAMPLE_RECOVER_TRANSFER
}<|MERGE_RESOLUTION|>--- conflicted
+++ resolved
@@ -2,12 +2,8 @@
 import { CircleTransfer, amount, wormhole } from "@wormhole-foundation/sdk";
 import evm from "@wormhole-foundation/sdk/evm";
 import solana from "@wormhole-foundation/sdk/solana";
-<<<<<<< HEAD
-import { SignerStuff, getSigner, waitForRelay, waitTxConfirm } from "./helpers/index.js";
-=======
 import type { SignerStuff } from "./helpers/index.js";
 import { getSigner } from "./helpers/index.js";
->>>>>>> 94d966ac
 
 /*
 Notes:
@@ -20,11 +16,11 @@
 (async function () {
   // init Wormhole object, passing config for which network
   // to use (e.g. Mainnet/Testnet) and what Platforms to support
-  const wh = await wormhole("Mainnet", [evm, solana]);
+  const wh = await wormhole("Testnet", [evm, solana]);
 
   // Grab chain Contexts
-  const sendChain = wh.getChain("Optimism");
-  const rcvChain = wh.getChain("Arbitrum");
+  const sendChain = wh.getChain("Avalanche");
+  const rcvChain = wh.getChain("Solana");
 
   // Get signer from local key but anything that implements
   // Signer interface (e.g. wrapper around web wallet) should work
@@ -43,14 +39,11 @@
   // The amount specified here is denominated in the token being transferred (USDC here)
   const nativeGas = automatic ? amount.units(amount.parse("0.0", 6)) : 0n;
 
-  // await cctpTransfer(wh, source, destination, {
-  //   amount: amt,
-  //   automatic,
-  //   nativeGas,
-  // });
-
-  let recovertId = '0xde76cfd802dcb34868c41fe834bb648fd8126cd5ed9241d024f218f61c157eee'
-  await completeTransfer(wh, {chain: sendChain.chain, txid: recovertId}, destination.signer);
+  await cctpTransfer(wh, source, destination, {
+    amount: amt,
+    automatic,
+    nativeGas,
+  });
 
   // Note: you can pick up a partial transfer from the origin chain name and txid
   // once created, you can call `fetchAttestations` and `completeTransfer` assuming its a manual transfer.
@@ -100,12 +93,8 @@
   console.log("Quote", quote);
 
   console.log("Starting Transfer");
-  const srcTxids = await xfer.initiateTransfer(src.signer, false);
+  const srcTxids = await xfer.initiateTransfer(src.signer);
   console.log(`Started Transfer: `, srcTxids);
-  for (let txid of srcTxids) {
-    let txResult = await waitTxConfirm(wh, src.chain.chain, txid);
-    console.log(`Confirmed transfer: `, txid, txResult);
-  }
 
   // Note: Depending on chain finality, this timeout may need to be increased.
   // See https://developers.circle.com/stablecoin/docs/cctp-technical-reference#mainnet for more
@@ -114,12 +103,8 @@
   console.log(`Got Attestation: `, attestIds);
 
   console.log("Completing Transfer");
-  const dstTxids = await xfer.completeTransfer(dst.signer, false);
+  const dstTxids = await xfer.completeTransfer(dst.signer);
   console.log(`Completed Transfer: `, dstTxids);
-  for (let txid of dstTxids) {
-    let txResult = await waitTxConfirm(wh, dst.chain.chain, txid);
-    console.log(`Confirmed transfer: `, txid, txResult);
-  }
   // EXAMPLE_CCTP_TRANSFER
 }
 
@@ -135,11 +120,7 @@
   const attestIds = await xfer.fetchAttestation(60 * 60 * 1000);
   console.log("Got attestation: ", attestIds);
 
-  const dstTxIds = await xfer.completeTransfer(signer, false);
+  const dstTxIds = await xfer.completeTransfer(signer);
   console.log("Completed transfer: ", dstTxIds);
-  for (let txid of dstTxIds) {
-    let txResult = await waitTxConfirm(wh, signer.chain(), txid);
-    console.log(`Confirmed transfer: `, txid, txResult);
-  }
   // EXAMPLE_RECOVER_TRANSFER
 }