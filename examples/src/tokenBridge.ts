--- conflicted
+++ resolved
@@ -1,42 +1,24 @@
-<<<<<<< HEAD
-import {
-  amount,
-  Chain,
-  isTokenId,
-  Network,
-  TokenId,
-  TokenTransfer,
-  Wormhole,
-  wormhole,
-} from "@wormhole-foundation/sdk";
-=======
 import type { Chain, Network, TokenId } from "@wormhole-foundation/sdk";
 import { TokenTransfer, Wormhole, amount, isTokenId, wormhole } from "@wormhole-foundation/sdk";
->>>>>>> 94d966ac
 
 // Import the platform-specific packages
+
 import evm from "@wormhole-foundation/sdk/evm";
 import solana from "@wormhole-foundation/sdk/solana";
-<<<<<<< HEAD
-import { getSigner, SignerStuff, waitLog, waitTxConfirm } from "./helpers/index.js";
-import { TransferState } from "@wormhole-foundation/sdk-connect";
-=======
 import type { SignerStuff } from "./helpers/index.js";
 import { getSigner, waitLog } from "./helpers/index.js";
->>>>>>> 94d966ac
 
-(async function() {
+(async function () {
   // Init Wormhole object, passing config for which network
   // to use (e.g. Mainnet/Testnet) and what Platforms to support
-  const wh = await wormhole("Mainnet", [evm, solana]);
+  const wh = await wormhole("Testnet", [evm, solana]);
 
   // Grab chain Contexts -- these hold a reference to a cached rpc client
-  const sendChain = wh.getChain("Bsc");
-  const rcvChain = wh.getChain("Polygon");
+  const sendChain = wh.getChain("Avalanche");
+  const rcvChain = wh.getChain("Solana");
 
   // Shortcut to allow transferring native gas token
-  // const token = Wormhole.tokenId(sendChain.chain, "native");
-  const token = Wormhole.tokenId(sendChain.chain, "0x8AC76a51cc950d9822D68b83fE1Ad97B32Cd580d");
+  const token = Wormhole.tokenId(sendChain.chain, "native");
 
   // A TokenId is just a `{chain, address}` pair and an alias for ChainAddress
   // The `address` field must be a parsed address.
@@ -52,7 +34,7 @@
   // Note: The Token bridge will dedust past 8 decimals
   // this means any amount specified past that point will be returned
   // to the caller
-  const amt = "0.2";
+  const amt = "0.05";
 
   // With automatic set to true, perform an automatic transfer. This will invoke a relayer
   // contract intermediary that knows to pick up the transfers
@@ -83,42 +65,30 @@
   // Set this to the transfer txid of the initiating transaction to recover a token transfer
   // and attempt to fetch details about its progress.
   let recoverTxid = undefined;
-  recoverTxid = '0xa641099246fe5cd0e8d6d67e1f49f20fba7fe2733ac94559a165a0d1fb677a25'
   // recoverTxid = "0xa4e0a2c1c994fe3298b5646dfd5ce92596dc1a589f42e241b7f07501a5a5a39f";
 
   // Finally create and perform the transfer given the parameters set above
   const xfer = !recoverTxid
     ? // Perform the token transfer
-    await tokenTransfer(
-      wh,
-      {
-        token,
-        amount: amount.units(amount.parse(amt, decimals)),
-        source,
-        destination,
-        delivery: {
-          automatic,
-          nativeGas: nativeGas ? amount.units(amount.parse(nativeGas, decimals)) : undefined,
+      await tokenTransfer(
+        wh,
+        {
+          token,
+          amount: amount.units(amount.parse(amt, decimals)),
+          source,
+          destination,
+          delivery: {
+            automatic,
+            nativeGas: nativeGas ? amount.units(amount.parse(nativeGas, decimals)) : undefined,
+          },
         },
-      },
-      roundTrip,
-    )
+        roundTrip,
+      )
     : // Recover the transfer from the originating txid
-    await TokenTransfer.from(wh, {
-      chain: source.chain.chain,
-      txid: recoverTxid,
-    });
-  let test = false
-  if (xfer.getTransferState() == TransferState.Attested || test) {
-    // 3) Redeem the VAA on the dest chain
-    console.log("Completing Transfer");
-    const destTxids = await xfer.completeTransfer(destination.signer, false);
-    console.log(`Completed Transfer: `, destTxids);
-    for (let txid of destTxids) {
-      let txResult = await waitTxConfirm(wh, destination.chain.chain, txid);
-      console.log(`Confirmed transfer: `, txid, txResult);
-    }
-  }
+      await TokenTransfer.from(wh, {
+        chain: source.chain.chain,
+        txid: recoverTxid,
+      });
 
   const receipt = await waitLog(wh, xfer);
 
@@ -166,12 +136,8 @@
 
   // 1) Submit the transactions to the source chain, passing a signer to sign any txns
   console.log("Starting transfer");
-  const srcTxids = await xfer.initiateTransfer(route.source.signer, false);
+  const srcTxids = await xfer.initiateTransfer(route.source.signer);
   console.log(`Started transfer: `, srcTxids);
-  for (let txid of srcTxids) {
-    let txResult = await waitTxConfirm(wh, route.source.chain.chain, txid);
-    console.log(`Confirmed transfer: `, txid, txResult);
-  }
 
   // If automatic, we're done
   if (route.delivery?.automatic) return xfer;
@@ -183,12 +149,8 @@
 
   // 3) Redeem the VAA on the dest chain
   console.log("Completing Transfer");
-  const destTxids = await xfer.completeTransfer(route.destination.signer, false);
+  const destTxids = await xfer.completeTransfer(route.destination.signer);
   console.log(`Completed Transfer: `, destTxids);
-  for (let txid of destTxids) {
-    let txResult = await waitTxConfirm(wh, route.destination.chain.chain, txid);
-    console.log(`Confirmed transfer: `, txid, txResult);
-  }
   // EXAMPLE_TOKEN_TRANSFER
 
   // If no need to send back, dip
@@ -202,4 +164,4 @@
     source: route.destination,
     destination: route.source,
   });
-}
+}