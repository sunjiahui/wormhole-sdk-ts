{
  "name": "@wormhole-foundation/sdk-connect",
<<<<<<< HEAD
  "version": "0.8.5-fix",
=======
  "version": "0.10.8",
>>>>>>> 94d966ac
  "repository": {
    "type": "git",
    "url": "git+https://github.com/wormhole-foundation/connect-sdk.git"
  },
  "bugs": {
    "url": "https://github.com/wormhole-foundation/connect-sdk/issues"
  },
  "homepage": "https://github.com/wormhole-foundation/connect-sdk#readme",
  "directories": {
    "test": "__tests__"
  },
  "license": "Apache-2.0",
  "main": "./dist/cjs/index.js",
  "types": "./dist/cjs/index.d.ts",
  "module": "./dist/esm/index.js",
  "author": "",
  "description": "The core package for the Connect SDK, used in conjunction with 1 or more of the chain packages",
  "exports": {
    ".": {
      "react-native": {
        "import": "./dist/esm/index.js",
        "require": "./dist/cjs/index.js",
        "types": "./dist/cjs/index.d.ts",
        "default": "./dist/cjs/index.js"
      },
      "import": {
        "types": "./dist/esm/index.d.ts",
        "default": "./dist/esm/index.js"
      },
      "require": {
        "types": "./dist/cjs/index.d.ts",
        "default": "./dist/cjs/index.js"
      },
      "default": {
        "types": "./dist/cjs/index.d.ts",
        "default": "./dist/cjs/index.js"
      }
    },
    "./tokens": {
      "react-native": {
        "import": "./dist/esm/tokens.js",
        "require": "./dist/cjs/tokens.js",
        "types": "./dist/cjs/tokens.d.ts",
        "default": "./dist/cjs/tokens.js"
      },
      "import": {
        "types": "./dist/esm/tokens.d.ts",
        "default": "./dist/esm/tokens.js"
      },
      "require": {
        "types": "./dist/cjs/tokens.d.ts",
        "default": "./dist/cjs/tokens.js"
      },
      "default": {
        "types": "./dist/cjs/tokens.d.ts",
        "default": "./dist/cjs/tokens.js"
      }
    }
  },
  "typesVersions": {
    "*": {
      "tokens": [
        "./dist/cjs/tokens.d.ts"
      ],
      "*": [
        "./dist/cjs/index.d.ts"
      ]
    }
  },
  "files": [
    "dist/esm",
    "dist/cjs"
  ],
  "keywords": [
    "wormhole",
    "sdk",
    "typescript",
    "connect"
  ],
  "engines": {
    "node": ">=16"
  },
  "sideEffects": false,
  "scripts": {
    "build:cjs": "tsc -p ./tsconfig.cjs.json && echo '{\"type\":\"commonjs\"}' > dist/cjs/package.json",
    "build:esm": "tsc -p ./tsconfig.esm.json",
    "build": "npm run build:esm && npm run build:cjs",
    "rebuild": "npm run clean && npm run build",
    "clean": "rm -rf ./dist && rm -rf ./.turbo",
    "lint": "npm run prettier && eslint --fix ./src --ext .ts",
    "prettier": "prettier --write ./src",
    "test": "jest --config ./jest.config.ts __tests__/*.ts",
    "coverage": "jest --config ./jest.config.ts --coverage",
    "docs": "typedoc"
  },
  "dependencies": {
    "axios": "^1.4.0",
<<<<<<< HEAD
    "@wormhole-foundation/sdk-base": "0.8.5-fix",
    "@wormhole-foundation/sdk-definitions": "0.8.5-fix"
=======
    "@wormhole-foundation/sdk-base": "0.10.8",
    "@wormhole-foundation/sdk-definitions": "0.10.8"
>>>>>>> 94d966ac
  },
  "type": "module"
}<|MERGE_RESOLUTION|>--- conflicted
+++ resolved
@@ -1,10 +1,6 @@
 {
   "name": "@wormhole-foundation/sdk-connect",
-<<<<<<< HEAD
-  "version": "0.8.5-fix",
-=======
   "version": "0.10.8",
->>>>>>> 94d966ac
   "repository": {
     "type": "git",
     "url": "git+https://github.com/wormhole-foundation/connect-sdk.git"
@@ -102,13 +98,8 @@
   },
   "dependencies": {
     "axios": "^1.4.0",
-<<<<<<< HEAD
-    "@wormhole-foundation/sdk-base": "0.8.5-fix",
-    "@wormhole-foundation/sdk-definitions": "0.8.5-fix"
-=======
     "@wormhole-foundation/sdk-base": "0.10.8",
     "@wormhole-foundation/sdk-definitions": "0.10.8"
->>>>>>> 94d966ac
   },
   "type": "module"
 }