{
  "name": "@wormhole-foundation/sdk-aptos",
<<<<<<< HEAD
  "version": "0.8.5-fix",
=======
  "version": "0.10.8",
>>>>>>> 94d966ac
  "repository": {
    "type": "git",
    "url": "git+https://github.com/wormhole-foundation/connect-sdk.git"
  },
  "bugs": {
    "url": "https://github.com/wormhole-foundation/connect-sdk/issues"
  },
  "homepage": "https://github.com/wormhole-foundation/connect-sdk#readme",
  "directories": {
    "test": "__tests__"
  },
  "license": "Apache-2.0",
  "main": "./dist/cjs/index.js",
  "types": "./dist/cjs/index.d.ts",
  "module": "./dist/esm/index.js",
  "description": "SDK for Solana, used in conjunction with @wormhole-foundation/sdk",
  "files": [
    "dist/esm",
    "dist/cjs"
  ],
  "keywords": [
    "wormhole",
    "sdk",
    "typescript",
    "connect",
    "solana"
  ],
  "engines": {
    "node": ">=16"
  },
  "sideEffects": [
    "./dist/cjs/address.js",
    "./dist/esm/address.js"
  ],
  "scripts": {
    "build:cjs": "tsc -p ./tsconfig.cjs.json  && echo '{\"type\":\"commonjs\"}' > dist/cjs/package.json",
    "build:esm": "tsc -p ./tsconfig.esm.json",
    "build": "npm run build:esm && npm run build:cjs",
    "rebuild": "npm run clean && npm run build",
    "clean": "rm -rf ./dist && rm -rf ./.turbo",
    "lint": "npm run prettier && eslint --fix ./src --ext .ts",
    "test": "jest --config ./jest.config.ts",
    "prettier": "prettier --write ./src"
  },
  "dependencies": {
<<<<<<< HEAD
    "@wormhole-foundation/sdk-connect": "0.8.5-fix",
=======
    "@wormhole-foundation/sdk-connect": "0.10.8",
>>>>>>> 94d966ac
    "aptos": "1.21.0"
  },
  "type": "module",
  "typesVersions": {
    "*": {
      "*": [
        "dist/cjs/index.d.ts"
      ]
    }
  },
  "exports": {
    ".": {
      "react-native": {
        "import": "./dist/esm/index.js",
        "require": "./dist/cjs/index.js",
        "types": "./dist/cjs/index.d.ts",
        "default": "./dist/cjs/index.js"
      },
      "import": {
        "types": "./dist/esm/index.d.ts",
        "default": "./dist/esm/index.js"
      },
      "require": {
        "types": "./dist/cjs/index.d.ts",
        "default": "./dist/cjs/index.js"
      },
      "default": {
        "types": "./dist/cjs/index.d.ts",
        "default": "./dist/cjs/index.js"
      }
    },
    "./address": {
      "react-native": {
        "import": "./dist/esm/address.js",
        "require": "./dist/cjs/address.js",
        "types": "./dist/cjs/address.d.ts",
        "default": "./dist/cjs/address.js"
      },
      "import": {
        "types": "./dist/esm/address.d.ts",
        "default": "./dist/esm/address.js"
      },
      "require": {
        "types": "./dist/cjs/address.d.ts",
        "default": "./dist/cjs/address.js"
      },
      "default": {
        "types": "./dist/cjs/address.d.ts",
        "default": "./dist/cjs/address.js"
      }
    }
  }
}<|MERGE_RESOLUTION|>--- conflicted
+++ resolved
@@ -1,10 +1,6 @@
 {
   "name": "@wormhole-foundation/sdk-aptos",
-<<<<<<< HEAD
-  "version": "0.8.5-fix",
-=======
   "version": "0.10.8",
->>>>>>> 94d966ac
   "repository": {
     "type": "git",
     "url": "git+https://github.com/wormhole-foundation/connect-sdk.git"
@@ -50,11 +46,7 @@
     "prettier": "prettier --write ./src"
   },
   "dependencies": {
-<<<<<<< HEAD
-    "@wormhole-foundation/sdk-connect": "0.8.5-fix",
-=======
     "@wormhole-foundation/sdk-connect": "0.10.8",
->>>>>>> 94d966ac
     "aptos": "1.21.0"
   },
   "type": "module",
