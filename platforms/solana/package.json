--- conflicted
+++ resolved
@@ -1,10 +1,6 @@
 {
   "name": "@wormhole-foundation/sdk-solana",
-<<<<<<< HEAD
-  "version": "0.8.5-fix",
-=======
   "version": "0.10.8",
->>>>>>> 94d966ac
   "repository": {
     "type": "git",
     "url": "git+https://github.com/wormhole-foundation/connect-sdk.git"
@@ -53,11 +49,6 @@
     "nock": "^13.3.3"
   },
   "dependencies": {
-<<<<<<< HEAD
-    "@wormhole-foundation/sdk-connect": "0.8.5-fix",
-    "@coral-xyz/borsh": "0.29.0",
-=======
->>>>>>> 94d966ac
     "@coral-xyz/anchor": "0.29.0",
     "@coral-xyz/borsh": "0.29.0",
     "@solana/spl-token": "0.3.9",
