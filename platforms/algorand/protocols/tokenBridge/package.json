{
  "name": "@wormhole-foundation/sdk-algorand-tokenbridge",
<<<<<<< HEAD
  "version": "0.8.5-fix",
=======
  "version": "0.10.8",
>>>>>>> 94d966ac
  "repository": {
    "type": "git",
    "url": "git+https://github.com/wormhole-foundation/connect-sdk.git"
  },
  "bugs": {
    "url": "https://github.com/wormhole-foundation/connect-sdk/issues"
  },
  "homepage": "https://github.com/wormhole-foundation/connect-sdk#readme",
  "directories": {
    "test": "tests"
  },
  "license": "Apache-2.0",
  "main": "./dist/cjs/index.js",
  "types": "./dist/cjs/index.d.ts",
  "module": "./dist/esm/index.js",
  "description": "SDK for Algorand, used in conjunction with @wormhole-foundation/sdk",
  "files": [
    "dist/esm",
    "dist/cjs"
  ],
  "keywords": [
    "wormhole",
    "sdk",
    "typescript",
    "connect",
    "algorand"
  ],
  "engines": {
    "node": ">=16"
  },
  "sideEffects": [
    "./dist/cjs/index.js",
    "./dist/esm/index.js"
  ],
  "scripts": {
    "build:cjs": "tsc -p ./tsconfig.cjs.json  && echo '{\"type\":\"commonjs\"}' > dist/cjs/package.json",
    "build:esm": "tsc -p ./tsconfig.esm.json",
    "build": "npm run build:esm && npm run build:cjs",
    "rebuild": "npm run clean && npm run build",
    "clean": "rm -rf ./dist && rm -rf ./.turbo",
    "lint": "npm run prettier && eslint --fix ./src --ext .ts",
    "prettier": "prettier --write ./src"
  },
  "dependencies": {
<<<<<<< HEAD
    "@wormhole-foundation/sdk-connect": "0.8.5-fix",
    "@wormhole-foundation/sdk-algorand": "0.8.5-fix",
    "@wormhole-foundation/sdk-algorand-core": "0.8.5-fix"
=======
    "@wormhole-foundation/sdk-connect": "0.10.8",
    "@wormhole-foundation/sdk-algorand": "0.10.8",
    "@wormhole-foundation/sdk-algorand-core": "0.10.8"
>>>>>>> 94d966ac
  },
  "type": "module",
  "exports": {
    ".": {
      "react-native": {
        "import": "./dist/esm/index.js",
        "require": "./dist/cjs/index.js",
        "types": "./dist/cjs/index.d.ts",
        "default": "./dist/cjs/index.js"
      },
      "import": {
        "types": "./dist/esm/index.d.ts",
        "default": "./dist/esm/index.js"
      },
      "require": {
        "types": "./dist/cjs/index.d.ts",
        "default": "./dist/cjs/index.js"
      },
      "default": {
        "types": "./dist/cjs/index.d.ts",
        "default": "./dist/cjs/index.js"
      }
    }
  }
}<|MERGE_RESOLUTION|>--- conflicted
+++ resolved
@@ -1,10 +1,6 @@
 {
   "name": "@wormhole-foundation/sdk-algorand-tokenbridge",
-<<<<<<< HEAD
-  "version": "0.8.5-fix",
-=======
   "version": "0.10.8",
->>>>>>> 94d966ac
   "repository": {
     "type": "git",
     "url": "git+https://github.com/wormhole-foundation/connect-sdk.git"
@@ -49,15 +45,9 @@
     "prettier": "prettier --write ./src"
   },
   "dependencies": {
-<<<<<<< HEAD
-    "@wormhole-foundation/sdk-connect": "0.8.5-fix",
-    "@wormhole-foundation/sdk-algorand": "0.8.5-fix",
-    "@wormhole-foundation/sdk-algorand-core": "0.8.5-fix"
-=======
     "@wormhole-foundation/sdk-connect": "0.10.8",
     "@wormhole-foundation/sdk-algorand": "0.10.8",
     "@wormhole-foundation/sdk-algorand-core": "0.10.8"
->>>>>>> 94d966ac
   },
   "type": "module",
   "exports": {
