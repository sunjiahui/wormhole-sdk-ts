--- conflicted
+++ resolved
@@ -1,10 +1,6 @@
 {
   "name": "@wormhole-foundation/sdk-evm-portico",
-<<<<<<< HEAD
-  "version": "0.8.5-fix",
-=======
   "version": "0.10.8",
->>>>>>> 94d966ac
   "repository": {
     "type": "git",
     "url": "git+https://github.com/wormhole-foundation/connect-sdk.git"
@@ -56,17 +52,10 @@
     "prettier": "prettier --write ./src"
   },
   "dependencies": {
-<<<<<<< HEAD
-    "@wormhole-foundation/sdk-connect": "0.8.5-fix",
-    "@wormhole-foundation/sdk-evm": "0.8.5-fix",
-    "@wormhole-foundation/sdk-evm-core": "0.8.5-fix",
-    "@wormhole-foundation/sdk-evm-tokenbridge": "0.8.5-fix",
-=======
     "@wormhole-foundation/sdk-connect": "0.10.8",
     "@wormhole-foundation/sdk-evm": "0.10.8",
     "@wormhole-foundation/sdk-evm-core": "0.10.8",
     "@wormhole-foundation/sdk-evm-tokenbridge": "0.10.8",
->>>>>>> 94d966ac
     "ethers": "^6.5.1"
   },
   "type": "module",
