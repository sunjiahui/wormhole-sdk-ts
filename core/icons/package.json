--- conflicted
+++ resolved
@@ -1,10 +1,6 @@
 {
   "name": "@wormhole-foundation/sdk-icons",
-<<<<<<< HEAD
-  "version": "0.8.5-fix",
-=======
   "version": "0.10.8",
->>>>>>> 94d966ac
   "repository": {
     "type": "git",
     "url": "git+https://github.com/wormhole-foundation/connect-sdk.git"
@@ -54,11 +50,7 @@
     "dist/cjs"
   ],
   "dependencies": {
-<<<<<<< HEAD
-    "@wormhole-foundation/sdk-base": "0.8.5-fix"
-=======
     "@wormhole-foundation/sdk-base": "0.10.8"
->>>>>>> 94d966ac
   },
   "sideEffects": false,
   "scripts": {
