{
  "name": "@wormhole-foundation/sdk-definitions",
<<<<<<< HEAD
  "version": "0.8.5-fix",
=======
  "version": "0.10.8",
>>>>>>> 94d966ac
  "repository": {
    "type": "git",
    "url": "git+https://github.com/wormhole-foundation/connect-sdk.git"
  },
  "bugs": {
    "url": "https://github.com/wormhole-foundation/connect-sdk/issues"
  },
  "homepage": "https://github.com/wormhole-foundation/connect-sdk#readme",
  "directories": {
    "test": "__tests__"
  },
  "main": "./dist/cjs/index.js",
  "module": "./dist/esm/index.js",
  "types": "./dist/cjs/index.d.ts",
  "files": [
    "dist/esm",
    "dist/cjs"
  ],
  "exports": {
    ".": {
      "react-native": {
        "import": "./dist/esm/index.js",
        "require": "./dist/cjs/index.js",
        "types": "./dist/cjs/index.d.ts",
        "default": "./dist/cjs/index.js"
      },
      "require": {
        "types": "./dist/cjs/index.d.ts",
        "default": "./dist/cjs/index.js"
      },
      "import": {
        "types": "./dist/esm/index.d.ts",
        "default": "./dist/esm/index.js"
      },
      "default": {
        "types": "./dist/cjs/index.d.ts",
        "default": "./dist/cjs/index.js"
      }
    },
    "./testing": {
      "react-native": {
        "import": "./dist/esm/testing/index.js",
        "require": "./dist/cjs/testing/index.js",
        "types": "./dist/cjs/testing/index.d.ts",
        "default": "./dist/cjs/testing/index.js"
      },
      "require": {
        "types": "./dist/cjs/testing/index.d.ts",
        "default": "./dist/cjs/testing/index.js"
      },
      "import": {
        "types": "./dist/esm/testing/index.d.ts",
        "default": "./dist/esm/testing/index.js"
      },
      "default": {
        "types": "./dist/cjs/testing/index.d.ts",
        "default": "./dist/cjs/testing/index.js"
      }
    }
  },
  "typesVersions": {
    "*": {
      "testing": [
        "./dist/cjs/testing/index.d.ts",
        "./dist/esm/testing/index.d.ts"
      ],
      "*": [
        "./dist/cjs/index.d.ts",
        "./dist/esm/index.d.ts"
      ]
    }
  },
  "scripts": {
    "test": "jest --config ../../jest.config.ts __tests__/*.ts",
    "build:cjs": "tsc -p ./tsconfig.cjs.json  && echo '{\"type\":\"commonjs\"}' > dist/cjs/package.json",
    "build:esm": "tsc -p ./tsconfig.esm.json",
    "build": "npm run build:esm && npm run build:cjs",
    "rebuild": "npm run clean && npm run build",
    "clean": "rm -rf ./dist && rm -rf ./.turbo",
    "lint": "npm run prettier && eslint --fix ./src --ext .ts",
    "prettier": "prettier --write ./src"
  },
  "dependencies": {
    "@noble/hashes": "^1.3.1",
    "@noble/curves": "^1.4.0",
<<<<<<< HEAD
    "@wormhole-foundation/sdk-base": "0.8.5-fix"
=======
    "@wormhole-foundation/sdk-base": "0.10.8"
>>>>>>> 94d966ac
  },
  "type": "module"
}<|MERGE_RESOLUTION|>--- conflicted
+++ resolved
@@ -1,10 +1,6 @@
 {
   "name": "@wormhole-foundation/sdk-definitions",
-<<<<<<< HEAD
-  "version": "0.8.5-fix",
-=======
   "version": "0.10.8",
->>>>>>> 94d966ac
   "repository": {
     "type": "git",
     "url": "git+https://github.com/wormhole-foundation/connect-sdk.git"
@@ -90,11 +86,7 @@
   "dependencies": {
     "@noble/hashes": "^1.3.1",
     "@noble/curves": "^1.4.0",
-<<<<<<< HEAD
-    "@wormhole-foundation/sdk-base": "0.8.5-fix"
-=======
     "@wormhole-foundation/sdk-base": "0.10.8"
->>>>>>> 94d966ac
   },
   "type": "module"
 }