--- conflicted
+++ resolved
@@ -1,10 +1,6 @@
 {
   "name": "@wormhole-foundation/sdk",
-<<<<<<< HEAD
-  "version": "0.8.5-fix",
-=======
   "version": "0.10.8",
->>>>>>> 94d966ac
   "repository": {
     "type": "git",
     "url": "git+https://github.com/wormhole-foundation/connect-sdk.git"
@@ -388,33 +384,6 @@
     }
   },
   "dependencies": {
-<<<<<<< HEAD
-    "@wormhole-foundation/sdk-base": "0.8.5-fix",
-    "@wormhole-foundation/sdk-definitions": "0.8.5-fix",
-    "@wormhole-foundation/sdk-connect": "0.8.5-fix",
-    "@wormhole-foundation/sdk-evm": "0.8.5-fix",
-    "@wormhole-foundation/sdk-evm-core": "0.8.5-fix",
-    "@wormhole-foundation/sdk-evm-tokenbridge": "0.8.5-fix",
-    "@wormhole-foundation/sdk-evm-portico": "0.8.5-fix",
-    "@wormhole-foundation/sdk-evm-cctp": "0.8.5-fix",
-    "@wormhole-foundation/sdk-solana": "0.8.5-fix",
-    "@wormhole-foundation/sdk-solana-core": "0.8.5-fix",
-    "@wormhole-foundation/sdk-solana-tokenbridge": "0.8.5-fix",
-    "@wormhole-foundation/sdk-solana-cctp": "0.8.5-fix",
-    "@wormhole-foundation/sdk-cosmwasm": "0.8.5-fix",
-    "@wormhole-foundation/sdk-cosmwasm-core": "0.8.5-fix",
-    "@wormhole-foundation/sdk-cosmwasm-tokenbridge": "0.8.5-fix",
-    "@wormhole-foundation/sdk-cosmwasm-ibc": "0.8.5-fix",
-    "@wormhole-foundation/sdk-sui": "0.8.5-fix",
-    "@wormhole-foundation/sdk-sui-core": "0.8.5-fix",
-    "@wormhole-foundation/sdk-sui-tokenbridge": "0.8.5-fix",
-    "@wormhole-foundation/sdk-aptos": "0.8.5-fix",
-    "@wormhole-foundation/sdk-aptos-core": "0.8.5-fix",
-    "@wormhole-foundation/sdk-aptos-tokenbridge": "0.8.5-fix",
-    "@wormhole-foundation/sdk-algorand": "0.8.5-fix",
-    "@wormhole-foundation/sdk-algorand-core": "0.8.5-fix",
-    "@wormhole-foundation/sdk-algorand-tokenbridge": "0.8.5-fix"
-=======
     "@wormhole-foundation/sdk-base": "0.10.8",
     "@wormhole-foundation/sdk-definitions": "0.10.8",
     "@wormhole-foundation/sdk-connect": "0.10.8",
@@ -440,7 +409,6 @@
     "@wormhole-foundation/sdk-algorand": "0.10.8",
     "@wormhole-foundation/sdk-algorand-core": "0.10.8",
     "@wormhole-foundation/sdk-algorand-tokenbridge": "0.10.8"
->>>>>>> 94d966ac
   },
   "type": "module"
 }